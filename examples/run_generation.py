--- conflicted
+++ resolved
@@ -26,22 +26,15 @@
 import torch.nn.functional as F
 import numpy as np
 
-<<<<<<< HEAD
-from transformers import GPT2Config, OpenAIGPTConfig, XLNetConfig, TransfoXLConfig, CTRLConfig
-=======
-from transformers import GPT2Config, OpenAIGPTConfig, XLNetConfig, TransfoXLConfig, XLMConfig
->>>>>>> 1c507995
+from transformers import GPT2Config, OpenAIGPTConfig, XLNetConfig, TransfoXLConfig, XLMConfig, CTRLConfig
 
 from transformers import GPT2LMHeadModel, GPT2Tokenizer
 from transformers import OpenAIGPTLMHeadModel, OpenAIGPTTokenizer
 from transformers import XLNetLMHeadModel, XLNetTokenizer
 from transformers import TransfoXLLMHeadModel, TransfoXLTokenizer
-<<<<<<< HEAD
 from transformers import CTRLLMHeadModel, CTRLTokenizer
-=======
 from transformers import XLMWithLMHeadModel, XLMTokenizer
 
->>>>>>> 1c507995
 
 logging.basicConfig(format = '%(asctime)s - %(levelname)s - %(name)s -   %(message)s',
                     datefmt = '%m/%d/%Y %H:%M:%S',
@@ -50,11 +43,7 @@
 
 MAX_LENGTH = int(10000)  # Hardcoded max length to avoid infinite loop
 
-<<<<<<< HEAD
-ALL_MODELS = sum((tuple(conf.pretrained_config_archive_map.keys()) for conf in (GPT2Config, OpenAIGPTConfig, XLNetConfig, TransfoXLConfig, CTRLConfig)), ())
-=======
-ALL_MODELS = sum((tuple(conf.pretrained_config_archive_map.keys()) for conf in (GPT2Config, OpenAIGPTConfig, XLNetConfig, TransfoXLConfig, XLMConfig)), ())
->>>>>>> 1c507995
+ALL_MODELS = sum((tuple(conf.pretrained_config_archive_map.keys()) for conf in (GPT2Config, OpenAIGPTConfig, XLNetConfig, TransfoXLConfig, XLMConfig, CTRLConfig)), ())
 
 MODEL_CLASSES = {
     'gpt2': (GPT2LMHeadModel, GPT2Tokenizer),
@@ -118,12 +107,7 @@
     return logits
 
 
-<<<<<<< HEAD
-def sample_sequence(model, length, context, num_samples=1, temperature=1, top_k=0, top_p=0.0, repetition_penalty=1.0, is_xlnet=False, device='cpu'):
-=======
-def sample_sequence(model, length, context, num_samples=1, temperature=1, top_k=0, top_p=0.0, is_xlnet=False,
-                    xlm_lang=None, device='cpu'):
->>>>>>> 1c507995
+def sample_sequence(model, length, context, num_samples=1, temperature=1, top_k=0, top_p=0.0, repetition_penalty=1.0, is_xlnet=False, xlm_lang=None, device='cpu'):
     context = torch.tensor(context, dtype=torch.long, device=device)
     context = context.unsqueeze(0).repeat(num_samples, 1)
     generated = context
@@ -232,11 +216,7 @@
             temperature=args.temperature,
             top_k=args.top_k,
             top_p=args.top_p,
-<<<<<<< HEAD
             repetition_penalty=args.repetition_penalty,
-            device=args.device,
-=======
->>>>>>> 1c507995
             is_xlnet=bool(args.model_type == "xlnet"),
             xlm_lang=xlm_lang,
             device=args.device,
